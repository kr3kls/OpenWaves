--- conflicted
+++ resolved
@@ -3,11 +3,7 @@
 on:
   push:
     branches:
-<<<<<<< HEAD
-      - week13
-=======
       - week14
->>>>>>> dbdec53a
   pull_request:
     branches:
       - main
